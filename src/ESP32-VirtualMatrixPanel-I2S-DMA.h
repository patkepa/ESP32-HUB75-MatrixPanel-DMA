#ifndef _ESP32_VIRTUAL_MATRIX_PANEL_I2S_DMA
#define _ESP32_VIRTUAL_MATRIX_PANEL_I2S_DMA

/*******************************************************************
    Class contributed by Brian Lough, and expanded by Faptastic.

    Originally designed to allow CHAINING of panels together to create
    a 'bigger' display of panels. i.e. Chaining 4 panels into a 2x2
    grid.

    However, the function of this class has expanded now to also manage
    the output for

    1) TWO scan panels = Two rows updated in parallel.
        * 64px high panel =  sometimes referred to as 1/32 scan
        * 32px high panel =  sometimes referred to as 1/16 scan
        * 16px high panel =  sometimes referred to as 1/8 scan

    2) FOUR scan panels = Four rows updated in parallel
        * 32px high panel = sometimes referred to as 1/8 scan
        * 16px high panel = sometimes referred to as 1/4 scan

    YouTube: https://www.youtube.com/brianlough
    Tindie: https://www.tindie.com/stores/brianlough/
    Twitter: https://twitter.com/witnessmenow
 *******************************************************************/

#include "ESP32-HUB75-MatrixPanel-I2S-DMA.h"
#ifdef USE_GFX_LITE
// Slimmed version of Adafruit GFX + FastLED: https://github.com/mrcodetastic/GFX_Lite
    #include "GFX_Lite.h"
    #include <Fonts/FreeSansBold12pt7b.h>
#elif !defined NO_GFX
    #include "Adafruit_GFX.h" // Adafruit class with all the other stuff
    #include <Fonts/FreeSansBold12pt7b.h>
#endif


// #include <iostream>

struct VirtualCoords
{
    int16_t x;
    int16_t y;
    int16_t virt_row; // chain of panels row
    int16_t virt_col; // chain of panels col

    VirtualCoords() : x(0), y(0)
    {
    }
};

enum PANEL_SCAN_RATE
{
    NORMAL_TWO_SCAN,
    NORMAL_ONE_SIXTEEN, // treated as the same
    FOUR_SCAN_32PX_HIGH,
    FOUR_SCAN_16PX_HIGH,
    FOUR_SCAN_64PX_HIGH,
    FOUR_SCAN_40PX_HIGH
};

// Chaining approach... From the perspective of the DISPLAY / LED side of the chain of panels.
enum PANEL_CHAIN_TYPE
{
    CHAIN_NONE,
    CHAIN_TOP_LEFT_DOWN,
    CHAIN_TOP_RIGHT_DOWN,
    CHAIN_BOTTOM_LEFT_UP,
    CHAIN_BOTTOM_RIGHT_UP,
    CHAIN_TOP_LEFT_DOWN_ZZ, /// ZigZag chaining. Might need a big ass cable to do this, all panels right way up.
    CHAIN_TOP_RIGHT_DOWN_ZZ,
    CHAIN_BOTTOM_RIGHT_UP_ZZ,
    CHAIN_BOTTOM_LEFT_UP_ZZ
};

#ifdef USE_GFX_LITE
class VirtualMatrixPanel : public GFX
#elif !defined NO_GFX
class VirtualMatrixPanel : public Adafruit_GFX
#else
class VirtualMatrixPanel
#endif
{

public:
    VirtualMatrixPanel(MatrixPanel_I2S_DMA &disp, int _vmodule_rows, int _vmodule_cols, int _panelResX, int _panelResY, PANEL_CHAIN_TYPE _panel_chain_type = CHAIN_NONE)
#ifdef USE_GFX_LITE
        : GFX(_vmodule_cols * _panelResX, _vmodule_rows * _panelResY)
#elif !defined NO_GFX
        : Adafruit_GFX(_vmodule_cols * _panelResX, _vmodule_rows * _panelResY)
#endif
    {
        this->display = &disp;

        panel_chain_type = _panel_chain_type;

        panelResX = _panelResX;
        panelResY = _panelResY;
        panel_pixel_base = _panelResX;

        vmodule_rows = _vmodule_rows;
        vmodule_cols = _vmodule_cols;

        virtualResX = vmodule_cols * _panelResX;
        virtualResY = vmodule_rows * _panelResY;

	_virtualResX = virtualResX;
	_virtualResY = virtualResY;
	    
        dmaResX = panelResX * vmodule_rows * vmodule_cols - 1;

        /* Virtual Display width() and height() will return a real-world value. For example:
         * Virtual Display width: 128
         * Virtual Display height: 64
         *
         * So, not values that at 0 to X-1
         */

        coords.x = coords.y = -1; // By default use an invalid co-ordinates that will be rejected by updateMatrixDMABuffer
    }

    // equivalent methods of the matrix library so it can be just swapped out.
    void drawPixel(int16_t x, int16_t y, uint16_t color);   // overwrite adafruit implementation
    void fillScreen(uint16_t color); 			// overwrite adafruit implementation
    void setRotation(uint8_t rotate); 				// overwrite adafruit implementation
    
	void fillScreenRGB888(uint8_t r, uint8_t g, uint8_t b);
    void clearScreen() { display->clearScreen(); }
    void drawPixelRGB888(int16_t x, int16_t y, uint8_t r, uint8_t g, uint8_t b);

#ifdef USE_GFX_LITE
    // 24bpp FASTLED CRGB colour struct support
    void fillScreen(CRGB color);
    void drawPixel(int16_t x, int16_t y, CRGB color);
#endif

#ifdef NO_GFX
    inline uint16_t width() const { return _virtualResX; }
    inline uint16_t height() const { return _virtualResY; }
#endif

    uint16_t color444(uint8_t r, uint8_t g, uint8_t b)
    {
        return display->color444(r, g, b);
    }
    uint16_t color565(uint8_t r, uint8_t g, uint8_t b) { return display->color565(r, g, b); }
    uint16_t color333(uint8_t r, uint8_t g, uint8_t b) { return display->color333(r, g, b); }

    void flipDMABuffer() { display->flipDMABuffer(); }
    void drawDisplayTest();

    void setPhysicalPanelScanRate(PANEL_SCAN_RATE rate);
    void setPhysicalPanelScanRate(PANEL_SCAN_RATE rate, int16_t pixel_base);
	void setZoomFactor(int scale);

    virtual VirtualCoords getCoords(int16_t x, int16_t y);
    VirtualCoords coords;
<<<<<<< HEAD
    int16_t panelResX;
    int16_t panelResY;
    int16_t panel_pixel_base;
=======
    uint8_t panelResX;
    uint8_t panelResY;
>>>>>>> 7d2ed793

private:
    MatrixPanel_I2S_DMA *display;

    PANEL_CHAIN_TYPE panel_chain_type;
    PANEL_SCAN_RATE panel_scan_rate = NORMAL_TWO_SCAN;

    uint16_t virtualResX;	///< Display width as combination of panels
    uint16_t virtualResY;	///< Display height as combination of panels


	uint16_t _virtualResX;       ///< Display width as modified by current rotation
	uint16_t _virtualResY;       ///< Display height as modified by current rotation

    uint8_t vmodule_rows;
    uint8_t vmodule_cols;

    uint16_t dmaResX; // The width of the chain in pixels (as the DMA engine sees it)

    int _rotate = 0;
	
	int _scale_factor = 0;

}; // end Class header

/**
 * Calculate virtual->real co-ordinate mapping to underlying single chain of panels connected to ESP32.
 * Updates the private class member variable 'coords', so no need to use the return value.
 * Not thread safe, but not a concern for ESP32 sketch anyway... I think.
 */
inline VirtualCoords VirtualMatrixPanel::getCoords(int16_t virt_x, int16_t virt_y)
{
	
#if !defined NO_GFX
	// I don't give any support if Adafruit GFX isn't being used.
	
    if (virt_x < 0 || virt_x >= _width || virt_y < 0 || virt_y >= _height) // _width and _height are defined in the adafruit constructor
    {                             // Co-ordinates go from 0 to X-1 remember! otherwise they are out of range!
        coords.x = coords.y = -1; // By defalt use an invalid co-ordinates that will be rejected by updateMatrixDMABuffer
        return coords;
    }
#else
	
    if (virt_x < 0 || virt_x >= _virtualResX || virt_y < 0 || virt_y >= _virtualResY) // _width and _height are defined in the adafruit constructor
    {                             // Co-ordinates go from 0 to X-1 remember! otherwise they are out of range!
        coords.x = coords.y = -1; // By defalt use an invalid co-ordinates that will be rejected by updateMatrixDMABuffer
        return coords;
    }
	
#endif
    
    // Do we want to rotate?
    switch (_rotate) {
      case 0: //no rotation, do nothing
      break;
      
      case (1): //90 degree rotation
      {
        int16_t temp_x = virt_x;
        virt_x = virt_y;
        virt_y = virtualResY - 1 - temp_x;
        break;
      }

      case (2): //180 rotation
      {
        virt_x = virtualResX - 1 - virt_x;
        virt_y = virtualResY - 1 - virt_y;
        break;
      }

      case (3): //270 rotation
      {
        int16_t temp_x = virt_x;
        virt_x = virtualResX - 1 - virt_y;
        virt_y = temp_x;
        break;
      }
    }

    int row = (virt_y / panelResY); // 0 indexed
    switch (panel_chain_type)
    {
        case (CHAIN_TOP_RIGHT_DOWN):
        {
            if ((row % 2) == 1)
            { // upside down panel

                // Serial.printf("Condition 1, row %d ", row);

                // reversed for the row
                coords.x = dmaResX - virt_x - (row * virtualResX);

                // y co-ord inverted within the panel
                coords.y = panelResY - 1 - (virt_y % panelResY);
            }
            else
            {
                // Serial.printf("Condition 2, row %d ", row);
                coords.x = ((vmodule_rows - (row + 1)) * virtualResX) + virt_x;
                coords.y = (virt_y % panelResY);
            }
        }
        break;

        case (CHAIN_TOP_RIGHT_DOWN_ZZ):
        {
            //	Right side up. Starting from top right all the way down.
            //  Connected in a Zig Zag manner = some long ass cables being used potentially

            // Serial.printf("Condition 2, row %d ", row);
            coords.x = ((vmodule_rows - (row + 1)) * virtualResX) + virt_x;
            coords.y = (virt_y % panelResY);
        }
        break;

        case (CHAIN_TOP_LEFT_DOWN): // OK -> modulus opposite of CHAIN_TOP_RIGHT_DOWN
        {
            if ((row % 2) == 0)
            { // reversed panel

                // Serial.printf("Condition 1, row %d ", row);
                coords.x = dmaResX - virt_x - (row * virtualResX);

                // y co-ord inverted within the panel
                coords.y = panelResY - 1 - (virt_y % panelResY);
            }
            else
            {
                // Serial.printf("Condition 2, row %d ", row);
                coords.x = ((vmodule_rows - (row + 1)) * virtualResX) + virt_x;
                coords.y = (virt_y % panelResY);
            }
        }
        break;

        case (CHAIN_TOP_LEFT_DOWN_ZZ):
        {
            // Serial.printf("Condition 2, row %d ", row);
            coords.x = ((vmodule_rows - (row + 1)) * virtualResX) + virt_x;
            coords.y = (virt_y % panelResY);
        }
        break;

        case (CHAIN_BOTTOM_LEFT_UP): //
        {
            row = vmodule_rows - row - 1;

            if ((row % 2) == 1)
            {
                // Serial.printf("Condition 1, row %d ", row);
                coords.x = ((vmodule_rows - (row + 1)) * virtualResX) + virt_x;
                coords.y = (virt_y % panelResY);
            }
            else
            { // inverted panel

                // Serial.printf("Condition 2, row %d ", row);
                coords.x = dmaResX - (row * virtualResX) - virt_x;
                coords.y = panelResY - 1 - (virt_y % panelResY);
            }
        }
        break;

        case (CHAIN_BOTTOM_LEFT_UP_ZZ): //
        {
            row = vmodule_rows - row - 1;
            // Serial.printf("Condition 1, row %d ", row);
            coords.x = ((vmodule_rows - (row + 1)) * virtualResX) + virt_x;
            coords.y = (virt_y % panelResY);
        }
        break;

        case (CHAIN_BOTTOM_RIGHT_UP): // OK -> modulus opposite of CHAIN_BOTTOM_LEFT_UP
        {
            row = vmodule_rows - row - 1;

            if ((row % 2) == 0)
            { // right side up

                // Serial.printf("Condition 1, row %d ", row);
                // refersed for the row
                coords.x = ((vmodule_rows - (row + 1)) * virtualResX) + virt_x;
                coords.y = (virt_y % panelResY);
            }
            else
            { // inverted panel

                // Serial.printf("Condition 2, row %d ", row);
                coords.x = dmaResX - (row * virtualResX) - virt_x;
                coords.y = panelResY - 1 - (virt_y % panelResY);
            }
        }
        break;

        case (CHAIN_BOTTOM_RIGHT_UP_ZZ):
        {
            //	Right side up. Starting bottom right all the way up.
            //  Connected in a Zig Zag manner = some long ass cables being used potentially

            row = vmodule_rows - row - 1;
            // Serial.printf("Condition 2, row %d ", row);
            coords.x = ((vmodule_rows - (row + 1)) * virtualResX) + virt_x;
            coords.y = (virt_y % panelResY);
        }
        break;

	    // Q: 1 row!? Why?
        // A: In cases people are only using virtual matrix panel for panels of non-standard scan rates.
        default: 
            coords.x = virt_x; coords.y = virt_y; 
            break;
            
    } // end switch
	

    /* START: Pixel remapping AGAIN to convert TWO parallel scanline output that the
     *        the underlying hardware library is designed for (because
     *        there's only 2 x RGB pins... and convert this to 1/4 or something
     */

    switch (panel_scan_rate) {
        case FOUR_SCAN_64PX_HIGH:
            // https://github.com/mrfaptastic/ESP32-HUB75-MatrixPanel-DMA/issues/345#issuecomment-1510401192
            if ((virt_y & 8) != ((virt_y & 16) >> 1))
                virt_y = (virt_y & 0b11000) ^ 0b11000 + (virt_y & 0b11100111);
            // no break, rest of code is the same for 64 and 32px high screens
        case FOUR_SCAN_32PX_HIGH:
            /* Convert Real World 'VirtualMatrixPanel' co-ordinates (i.e. Real World pixel you're looking at
               on the panel or chain of panels, per the chaining configuration) to a 1/8 panels
               double 'stretched' and 'squished' coordinates which is what needs to be sent from the
               DMA buffer.

               Note: Look at the FourScanPanel example code and you'll see that the DMA buffer is setup
               as if the panel is 2 * W and 0.5 * H !
            */

            if ((coords.y & 8) == 0)
                // 1st, 3rd 'block' of 8 rows of pixels, offset by panel width in DMA buffer
                coords.x += ((coords.x / panel_pixel_base) + 1) * panel_pixel_base;
            else
                // 2nd, 4th 'block' of 8 rows of pixels, offset by panel width in DMA buffer
                coords.x += (coords.x / panel_pixel_base) * panel_pixel_base;

            // http://cpp.sh/4ak5u
            // Real number of DMA y rows is half reality
            // coords.y = (y / 16)*8 + (y & 0b00000111);
            coords.y = (virt_y >> 4) * 8 + (virt_y & 0b00000111);
            break;
        case FOUR_SCAN_16PX_HIGH:
            if ((coords.y & 4) == 0)
                // 1st, 3rd 'block' of 8 rows of pixels, offset by panel width in DMA buffer
                coords.x += ((coords.x / panel_pixel_base) + 1) * panel_pixel_base;
            else
                // 2nd, 4th 'block' of 8 rows of pixels, offset by panel width in DMA buffer
                coords.x += (coords.x / panel_pixel_base) * panel_pixel_base;
            coords.y = (coords.y >> 3) * 4 + (coords.y & 0b00000011);
            break;
        case FOUR_SCAN_40PX_HIGH:
            if ((coords.y / 10) % 2 == 0)
                coords.x += ((coords.x / panel_pixel_base) + 1) * panel_pixel_base;
            else
                coords.x += (coords.x / panel_pixel_base) * panel_pixel_base;
            coords.y = (coords.y / 20) * 10 + (coords.y % 10);
            break;
        default:
            break;
    }

    return coords;
}

inline void VirtualMatrixPanel::drawPixel(int16_t x, int16_t y, uint16_t color)
{ // adafruit virtual void override

	if (_scale_factor > 1) // only from 2 and beyond
	{
		int16_t scaled_x_start_pos = x * _scale_factor;
		int16_t scaled_y_start_pos = y * _scale_factor;
		
		for (int16_t x = 0; x < _scale_factor; x++) {
			for (int16_t y = 0; y < _scale_factor; y++) {	
				VirtualCoords result = this->getCoords(scaled_x_start_pos+x, scaled_y_start_pos+y);
				// Serial.printf("Requested virtual x,y coord (%d, %d), got phyical chain coord of (%d,%d)\n", x,y, coords.x, coords.y);
				this->display->drawPixel(result.x, result.y, color);
			}
		}
	}
	else
	{
		this->getCoords(x, y);
		// Serial.printf("Requested virtual x,y coord (%d, %d), got phyical chain coord of (%d,%d)\n", x,y, coords.x, coords.y);
		this->display->drawPixel(coords.x, coords.y, color);	
	}
}

inline void VirtualMatrixPanel::fillScreen(uint16_t color)
{ // adafruit virtual void override
    this->display->fillScreen(color);
}

inline void VirtualMatrixPanel::fillScreenRGB888(uint8_t r, uint8_t g, uint8_t b)
{
    this->display->fillScreenRGB888(r, g, b);
}

inline void VirtualMatrixPanel::drawPixelRGB888(int16_t x, int16_t y, uint8_t r, uint8_t g, uint8_t b)
{
    this->getCoords(x, y);
    this->display->drawPixelRGB888(coords.x, coords.y, r, g, b);
}

#ifdef USE_GFX_LITE
// Support for CRGB values provided via FastLED
inline void VirtualMatrixPanel::drawPixel(int16_t x, int16_t y, CRGB color)
{
    this->getCoords(x, y);
    this->display->drawPixel(coords.x, coords.y, color);
}

inline void VirtualMatrixPanel::fillScreen(CRGB color)
{
    this->display->fillScreen(color);
}
#endif

inline void VirtualMatrixPanel::setRotation(uint8_t rotate)
{
  if(rotate < 4 && rotate >= 0)
    _rotate = rotate;

  // Change the _width and _height variables used by the underlying adafruit gfx library.
  // Actual pixel rotation / mapping is done in the getCoords function.
#ifdef NO_GFX
    int8_t rotation;
#endif
  rotation = (rotate & 3);
  switch (rotation) {
  case 0: // nothing
  case 2: // 180
	_virtualResX = virtualResX;
	_virtualResY = virtualResY;

#if !defined NO_GFX	
    _width = virtualResX; // adafruit base class 
    _height = virtualResY; // adafruit base class 
#endif 
    break;
  case 1:
  case 3:
	_virtualResX = virtualResY;
	_virtualResY = virtualResX;
	
#if !defined NO_GFX		
    _width = virtualResY; // adafruit base class 
    _height = virtualResX; // adafruit base class 
#endif 	
    break;
  }

  
}

inline void VirtualMatrixPanel::setPhysicalPanelScanRate(PANEL_SCAN_RATE rate)
{
    panel_scan_rate = rate;
}

inline void VirtualMatrixPanel::setPhysicalPanelScanRate(PANEL_SCAN_RATE rate, int16_t pixel_base)
{
    panel_scan_rate = rate;
    panel_pixel_base = pixel_base;
}

inline void VirtualMatrixPanel::setZoomFactor(int scale)
{
  if(scale < 5 && scale > 0)
	_scale_factor = scale;

}

#ifndef NO_GFX
inline void VirtualMatrixPanel::drawDisplayTest()
{
	// Write to the underlying panels only via the dma_display instance.
    this->display->setFont(&FreeSansBold12pt7b);
    this->display->setTextColor(this->display->color565(255, 255, 0));
    this->display->setTextSize(1);

    for (int panel = 0; panel < vmodule_cols * vmodule_rows; panel++)
    {
        int top_left_x = (panel == 0) ? 0 : (panel * panelResX);
        this->display->drawRect(top_left_x, 0, panelResX, panelResY, this->display->color565(0, 255, 0));
        this->display->setCursor((panel * panelResX) + 2, panelResY - 4);
        this->display->print((vmodule_cols * vmodule_rows) - panel);
    }
}
#endif

/*
// need to recreate this one, as it wouldn't work to just map where it starts.
inline void VirtualMatrixPanel::drawIcon (int *ico, int16_t x, int16_t y, int16_t icon_cols, int16_t icon_rows) {
  int i, j;
  for (i = 0; i < icon_rows; i++) {
    for (j = 0; j < icon_cols; j++) {
      // This is a call to this libraries version of drawPixel
      // which will map each pixel, which is what we want.
      //drawPixelRGB565 (x + j, y + i, ico[i * module_cols + j]);
    drawPixel (x + j, y + i, ico[i * icon_cols + j]);
    }
  }
}
*/

#endif<|MERGE_RESOLUTION|>--- conflicted
+++ resolved
@@ -156,14 +156,9 @@
 
     virtual VirtualCoords getCoords(int16_t x, int16_t y);
     VirtualCoords coords;
-<<<<<<< HEAD
-    int16_t panelResX;
-    int16_t panelResY;
-    int16_t panel_pixel_base;
-=======
     uint8_t panelResX;
     uint8_t panelResY;
->>>>>>> 7d2ed793
+    int16_t panel_pixel_base;
 
 private:
     MatrixPanel_I2S_DMA *display;
